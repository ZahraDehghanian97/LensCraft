--- conflicted
+++ resolved
@@ -17,14 +17,9 @@
   weighted_clip_loss: false
   weight_power: 1
   clip_loss_scaling_factor: 80000         # Around 100 when converge
-<<<<<<< HEAD
-  trajectory_loss_scaling_factor: 2       # Around 100 when converge
-  contrastive_loss_scaling_factor: 0.5    # For version 1: 0.5 | For version 2: 0.025
-=======
   cycle_loss_scaling_factor: 80000        # Around 100 when converge
   trajectory_loss_scaling_factor: 4       # Around 100 when converge
   contrastive_loss_scaling_factor: 0.025  # For version 1: 0.5 | For version 2: 0.025
->>>>>>> 3e9ca417
   angle_loss_scaling_factor: 180
   contrastive_loss_version: 3             # Select between versions [1, 2, 3]
   clip_weights:    # EMBEDDING
