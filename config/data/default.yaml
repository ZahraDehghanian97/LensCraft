--- conflicted
+++ resolved
@@ -5,10 +5,4 @@
 num_workers: 0
 val_size: 0.2
 test_size: 0.2
-<<<<<<< HEAD
-# val_size: 0.0  # Temporary use for CCD
-# test_size: 1.0 # Temporary use for CCD
-batch_size: 64
-=======
-batch_size: 128
->>>>>>> 3e9ca417
+batch_size: 128