--- conflicted
+++ resolved
@@ -145,9 +145,6 @@
 test_optuna.py
 
 multirun
-<<<<<<< HEAD
 
 datasets/files
-=======
-*.pkl
->>>>>>> e79acae3
+*.pkl