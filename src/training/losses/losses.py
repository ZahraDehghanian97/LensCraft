import torch
from torch.nn.functional import mse_loss, cosine_similarity
from .angle_loss import AngleLoss
import random
import numpy as np
from data.simulation.constants import CLIP_PARAMETERS_DICT

class CameraTrajectoryLoss:
    def __init__(self, 
                 contrastive_loss_margin: int=5, 
                 n_clip_embs: int=28, 
                 losses_list: list=[], 
                 weighted_clip_loss: bool=False,
                 weight_power: int=1,
                 clip_weights: dict=None,
                 clip_loss_scaling_factor: float=37500,
                 trajectory_loss_ratio: float=10,
                 contrastive_loss_scaling_factor: float=0.1,
                 angle_loss_scaling_factor: float=180,
                 clip_embeddings: dict=None,
                 encoder_loss_function: str="clip"
                 ):
        self.angle_loss = AngleLoss(angle_loss_scaling_factor)
        self.position_slice = slice(0, 4)
        self.rotation_slice = slice(4, None)
        self.contrastive_loss_margin = contrastive_loss_margin
        self.n_clip_embs = n_clip_embs
        self.losses_list = losses_list
        self.weighted_clip_loss = weighted_clip_loss
        self.weight_power = weight_power
        self.clip_weights = clip_weights
        self.sum_clip_weights = 0
        self.clip_loss_scaling_factor = clip_loss_scaling_factor
        self.trajectory_loss_ratio = trajectory_loss_ratio
        self.contrastive_loss_scaling_factor = contrastive_loss_scaling_factor
        self.encoder_loss_function = encoder_loss_function
        self.clip_embeddings = clip_embeddings

        self.device = torch.device("cuda:0" if torch.cuda.is_available() else "cpu")
        
        if self.weighted_clip_loss:
            for embedding, weight in self.clip_weights.items():
                if self.weight_power > 1:
                    self.clip_weights[embedding] = weight ** self.weight_power
                self.sum_clip_weights += self.clip_weights[embedding]


    def __call__(self, model_output, camera_trajectory, clip_target, batch, tgt_key_padding_mask=None):
        reconstructed = model_output['reconstructed']
        clip_pred = model_output['embeddings']
        
        return self.compute_total_loss(
            reconstructed,
            camera_trajectory,
            clip_pred,
            clip_target,
            batch
        )

    def compute_total_loss(self, trajectory_pred, trajectory_target, clip_pred, clip_target, batch):
        if len(self.losses_list) == 0:
            raise ValueError("The losses list cannot be empty; it must contain at least one of the following: 'trajectory', 'clip', or 'contrastive'.")
        
        total_loss = 0
        loss_dict = dict()

        if "trajectory" in self.losses_list:
            trajectory_loss = self.compute_trajectory_loss(trajectory_pred, trajectory_target)
            total_loss += trajectory_loss
            loss_dict["trajectory"] = trajectory_loss.item()
        
        if "contrastive" in self.losses_list:
            contrastive_loss = self.compute_contrastive_loss(clip_target, clip_pred, self.n_clip_embs, self.contrastive_loss_margin, batch)
            total_loss += contrastive_loss * self.contrastive_loss_scaling_factor
            loss_dict["contrastive"] = contrastive_loss.item()

        if "clip" in self.losses_list:
            total_clip_loss_weighted, clip_losses, total_clip_loss = self.compute_clip_loss(
                clip_target=clip_target, 
                clip_pred=clip_pred, 
                n_clip_embs=self.n_clip_embs, 
                weighted_clip_loss=self.weighted_clip_loss, 
                clip_weights=self.clip_weights, 
                sum_clip_weights=self.sum_clip_weights,
                encoder_loss_function=self.encoder_loss_function)
            if self.weighted_clip_loss:
                total_loss += total_clip_loss_weighted / clip_pred.shape[1] * self.clip_loss_scaling_factor
            else:
                if self.encoder_loss_function == "clip":
                    total_loss += total_clip_loss / clip_pred.shape[1] * self.clip_loss_scaling_factor
                elif self.encoder_loss_function == "mse":
                    total_loss += total_clip_loss / clip_pred.shape[1] * 12800

            loss_dict["clip"] = {i: clip_losses[i] for i in range(self.n_clip_embs)}
<<<<<<< HEAD
            loss_dict["average_clip"] = total_clip_loss
=======
            loss_dict["average_clip"] = total_clip_loss * 200

        print("CLIP LOSS: {:.3f}".format(total_clip_loss))
        print("TRAJ LOSS: {:.3f}".format(trajectory_loss))
        # print("CONT Loss:     {:.3f}".format(contrastive_loss))
        print("TOTL LOSS: {:.3f}".format(total_loss))
>>>>>>> e79acae3

        loss_dict["total"] = total_loss.item()
        return total_loss, loss_dict
    
    def compute_trajectory_only_loss(self, model_output, camera_trajectory, tgt_key_padding_mask=None):
        reconstructed = model_output['reconstructed']
        trajectory_loss = self.compute_trajectory_loss(reconstructed, camera_trajectory)
        
        loss_dict = {
            "trajectory": trajectory_loss.item(),
            "total": trajectory_loss.item()
        }
        
        return trajectory_loss, loss_dict

    def compute_component_losses(self, pred, target):
        position_loss = mse_loss(
            pred[..., self.position_slice], 
            target[..., self.position_slice]
        )
        rotation_loss = self.angle_loss(
            pred[..., self.rotation_slice], 
            target[..., self.rotation_slice]
        )
        return position_loss + rotation_loss

    def compute_trajectory_loss(self, pred, target):
        first_frame_loss = self.compute_component_losses(pred[:, 0:1], target[:, 0:1])
        relative_loss = self.compute_component_losses(pred[:, 1:] - pred[:, 0:1], target[:, 1:] - target[:, 0:1])
        
        return relative_loss * self.trajectory_loss_ratio + first_frame_loss
    
    @staticmethod
    def get_embedding_name(name: str) -> str:
        embedding_name = str(name).split(".")[-1].lower()
        embedding_name = embedding_name.split("_")
        embedding_name = embedding_name[0] + "".join([item.capitalize() for item in embedding_name[1:]])
        return embedding_name
    
    def modify_sample(self, clip_embedding_parameters: list[torch.tensor], n_modification: int) -> torch.tensor:
        n_embeddings = len(clip_embedding_parameters)
        embedding_dim = len(clip_embedding_parameters[0][-1])
        indices_to_modify = np.random.choice(range(0, n_embeddings), n_modification, replace=False)
        modified_sample = torch.full((n_embeddings, embedding_dim), -1, dtype=torch.float)
        for index, (parameter, value, value_index, embedding) in enumerate(clip_embedding_parameters):
            if embedding is not None:
                if index in indices_to_modify:
                    if parameter.count("_") > 1: 
                        parameter = "_".join(parameter.split("_")[-2:])
                    embedding_type_enum = CLIP_PARAMETERS_DICT[parameter]
                    embedding_type_name = embedding_type_enum.__name__
                    n_embedding_values = len(embedding_type_enum)
                    valid_indices = np.setdiff1d(np.arange(0, n_embedding_values), [value_index])
                    random_index = np.random.choice(valid_indices)
                    random_embedding_name = list(embedding_type_enum)[random_index]
                    random_embedding_name = self.get_embedding_name(random_embedding_name)
                    random_embedding_vector = self.clip_embeddings[embedding_type_name][random_embedding_name] # FIXME: decide clip embedding
                    modified_sample[index] = random_embedding_vector
                else:
                    modified_sample[index] = embedding
        return modified_sample




    def compute_contrastive_loss(self, clip_target, clip_pred, n_clip_embs, margin, batch):
        MIN_EMB_MOD_SIMILAR, MAX_EMB_MOD_SIMILAR = 1, 5
        MIN_EMB_MOD_DISSIMILAR, MAX_EMB_MOD_DISSIMILAR = 24, 28

        MIN_SIMILAR_SAMPLES, MAX_SIMILAR_SAMPLES = 1, 5
        MIN_DISSIMILAR_SAMPLES, MAX_DISSIMILAR_SAMPLES = 1, 5

        N_SIMILAR_SAMPLES = random.randint(MIN_SIMILAR_SAMPLES, MAX_SIMILAR_SAMPLES)
        N_DISSIMILAR_SAMPLES = random.randint(MIN_DISSIMILAR_SAMPLES, MAX_DISSIMILAR_SAMPLES)

        batch_size = clip_target.shape[1]
        total_contrastive_loss = 0

        for sample_idx in range(batch_size):
            clip_sample_target = clip_target[:, sample_idx, :]
            clip_sample_pred = clip_pred[:, sample_idx, :]

            clip_embedding_parameters = batch["cinematography_prompt_parameters"][sample_idx] +\
                                        batch["simulation_instruction_parameters"][sample_idx]
            
            for _ in range(N_SIMILAR_SAMPLES): # Loop to compute loss of similar samples
                n_modification = random.randint(MIN_EMB_MOD_SIMILAR, MAX_EMB_MOD_SIMILAR)
                clip_sample_similar = self.modify_sample(clip_embedding_parameters, n_modification).to(self.device)
                similarity = cosine_similarity(clip_sample_pred, clip_sample_similar).mean()
                loss = 1 - similarity
                total_contrastive_loss += loss

            for _ in range(N_DISSIMILAR_SAMPLES): # Loop to compute loss of dissimilar samples
                n_modification = random.randint(MIN_EMB_MOD_DISSIMILAR, MAX_EMB_MOD_DISSIMILAR)
                clip_sample_dissimilar = self.modify_sample(clip_embedding_parameters, n_modification).to(self.device)
                similarity = cosine_similarity(clip_sample_pred, clip_sample_dissimilar).mean()
                loss = -(1 - similarity) # FIXME: possible to get negative loss
                total_contrastive_loss += loss
        return total_contrastive_loss

    
    @staticmethod
    def compute_clip_loss(clip_target, 
                          clip_pred, 
                          n_clip_embs, 
                          weighted_clip_loss, 
                          clip_weights, 
                          sum_clip_weights, 
                          encoder_loss_function):
        clip_losses = []
        total_clip_loss = 0
        total_clip_loss_weighted = 0
        for i in range(n_clip_embs):
            if encoder_loss_function == "clip":
                similarity = cosine_similarity(clip_target[i], clip_pred[i])
                current_loss = 1 - similarity.mean()
            elif encoder_loss_function == "mse":
                current_loss = mse_loss(clip_target[i], clip_pred[i])
            clip_losses.append(current_loss) 
            if weighted_clip_loss:
                total_clip_loss_weighted += current_loss * clip_weights[f"clip_{i}"]
            total_clip_loss += current_loss
        if weighted_clip_loss:
            total_clip_loss_weighted = total_clip_loss_weighted / sum_clip_weights
        total_clip_loss = total_clip_loss / n_clip_embs
        return total_clip_loss_weighted, clip_losses, total_clip_loss
    

    @staticmethod
    def _find_label_indices(all_embeds, target_embeds):
        distances = (target_embeds.unsqueeze(1) - all_embeds.unsqueeze(0)).pow(2).sum(-1)
        label_idx = distances.argmin(dim=1)
        return label_idx<|MERGE_RESOLUTION|>--- conflicted
+++ resolved
@@ -92,16 +92,7 @@
                     total_loss += total_clip_loss / clip_pred.shape[1] * 12800
 
             loss_dict["clip"] = {i: clip_losses[i] for i in range(self.n_clip_embs)}
-<<<<<<< HEAD
-            loss_dict["average_clip"] = total_clip_loss
-=======
             loss_dict["average_clip"] = total_clip_loss * 200
-
-        print("CLIP LOSS: {:.3f}".format(total_clip_loss))
-        print("TRAJ LOSS: {:.3f}".format(trajectory_loss))
-        # print("CONT Loss:     {:.3f}".format(contrastive_loss))
-        print("TOTL LOSS: {:.3f}".format(total_loss))
->>>>>>> e79acae3
 
         loss_dict["total"] = total_loss.item()
         return total_loss, loss_dict
