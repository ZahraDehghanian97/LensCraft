import torch
from torch.nn.functional import mse_loss, cosine_similarity
from .angle_loss import AngleLoss
import random
import numpy as np
from data.simulation.constants import CLIP_PARAMETERS_DICT

class CameraTrajectoryLoss:
    def __init__(self, 
                 contrastive_loss_margin: int=5, 
                 n_clip_embs: int=28, 
                 losses_list: list=[], 
                 weighted_clip_loss: bool=False,
                 weight_power: int=1,
                 clip_weights: dict=None,
                 clip_loss_scaling_factor: float=37500,
                 trajectory_loss_scaling_factor: float=10,
                 contrastive_loss_scaling_factor: float=0.1,
                 angle_loss_scaling_factor: float=180,
                 clip_embeddings: dict=None,
                 encoder_loss_function: str="clip"
                 ):
        self.angle_loss = AngleLoss(angle_loss_scaling_factor)
        self.position_slice = slice(0, 4)
        self.rotation_slice = slice(4, None)
        self.contrastive_loss_margin = contrastive_loss_margin
        self.n_clip_embs = n_clip_embs
        self.losses_list = losses_list
        self.weighted_clip_loss = weighted_clip_loss
        self.weight_power = weight_power
        self.clip_weights = clip_weights
        self.sum_clip_weights = 0

        self.clip_loss_scaling_factor = clip_loss_scaling_factor
        self.trajectory_loss_scaling_factor = trajectory_loss_scaling_factor
        self.contrastive_loss_scaling_factor = contrastive_loss_scaling_factor

        self.encoder_loss_function = encoder_loss_function
        self.clip_embeddings = clip_embeddings

        self.device = torch.device("cuda:0" if torch.cuda.is_available() else "cpu")
        
        if self.weighted_clip_loss:
            for embedding, weight in self.clip_weights.items():
                if self.weight_power > 1:
                    self.clip_weights[embedding] = weight ** self.weight_power
                self.sum_clip_weights += self.clip_weights[embedding]


    def __call__(self, model_output, camera_trajectory, clip_target, batch, tgt_key_padding_mask=None):
        reconstructed = model_output['reconstructed']
        clip_pred = model_output['embeddings']
        
        return self.compute_total_loss(
            reconstructed,
            camera_trajectory,
            clip_pred,
            clip_target,
            batch
        )

    def compute_total_loss(self, trajectory_pred, trajectory_target, clip_pred, clip_target, batch):
        if len(self.losses_list) == 0:
            raise ValueError("The losses list cannot be empty; it must contain at least one of the following: 'trajectory', 'clip', or 'contrastive'.")
        
        total_loss = 0
        loss_dict = dict()

        if "trajectory" in self.losses_list:
            trajectory_loss = self.compute_trajectory_loss(trajectory_pred, trajectory_target)
            total_loss += trajectory_loss * self.trajectory_loss_scaling_factor
            loss_dict["trajectory"] = trajectory_loss.item()
        
        if "contrastive" in self.losses_list:
            contrastive_loss = self.compute_contrastive_loss(clip_target, clip_pred, self.n_clip_embs, self.contrastive_loss_margin, batch)
            total_loss += contrastive_loss * self.contrastive_loss_scaling_factor
            loss_dict["contrastive"] = contrastive_loss.item()

        if "clip" in self.losses_list:
            total_clip_loss_weighted, clip_losses, total_clip_loss = self.compute_clip_loss(
                clip_target=clip_target, 
                clip_pred=clip_pred, 
                n_clip_embs=self.n_clip_embs, 
                weighted_clip_loss=self.weighted_clip_loss, 
                clip_weights=self.clip_weights, 
                sum_clip_weights=self.sum_clip_weights,
                encoder_loss_function=self.encoder_loss_function)
            if self.weighted_clip_loss:
                total_loss += total_clip_loss_weighted / clip_pred.shape[1] * self.clip_loss_scaling_factor
            else:
                if self.encoder_loss_function == "clip":
                    total_loss += total_clip_loss / clip_pred.shape[1] * self.clip_loss_scaling_factor
                elif self.encoder_loss_function == "mse":
                    total_loss += total_clip_loss / clip_pred.shape[1] * 12800

            loss_dict["clip"] = {i: clip_losses[i] for i in range(self.n_clip_embs)}
            loss_dict["average_clip"] = total_clip_loss * 200

<<<<<<< HEAD
        print("CLIP LOSS: {:.3f}   |   {:.3f}".format(total_clip_loss, total_clip_loss * self.clip_loss_scaling_factor / clip_pred.shape[1]))
        print("TRAJ LOSS: {:.3f}   |   {:.3f}".format(trajectory_loss, trajectory_loss * self.trajectory_loss_scaling_factor))
        print("CONT Loss: {:.3f}   |   {:.3f}".format(contrastive_loss, contrastive_loss * self.contrastive_loss_scaling_factor))
        print("TOTL LOSS: {:.3f}".format(total_loss))

=======
>>>>>>> 2df53406
        loss_dict["total"] = total_loss.item()
        return total_loss, loss_dict
    
    def compute_trajectory_only_loss(self, model_output, camera_trajectory, tgt_key_padding_mask=None):
        reconstructed = model_output['reconstructed']
        trajectory_loss = self.compute_trajectory_loss(reconstructed, camera_trajectory)
        
        loss_dict = {
            "trajectory": trajectory_loss.item(),
            "total": trajectory_loss.item()
        }
        
        return trajectory_loss, loss_dict

    def compute_component_losses(self, pred, target):
        position_loss = mse_loss(
            pred[..., self.position_slice], 
            target[..., self.position_slice]
        )
        rotation_loss = self.angle_loss(
            pred[..., self.rotation_slice], 
            target[..., self.rotation_slice]
        )
        return position_loss + rotation_loss

    def compute_trajectory_loss(self, pred, target):
        first_frame_loss = self.compute_component_losses(pred[:, 0:1], target[:, 0:1])
        relative_loss = self.compute_component_losses(pred[:, 1:] - pred[:, 0:1], target[:, 1:] - target[:, 0:1])
        
        return relative_loss * self.trajectory_loss_scaling_factor + first_frame_loss
    
    @staticmethod
    def get_embedding_name(name: str) -> str:
        embedding_name = str(name).split(".")[-1].lower()
        embedding_name = embedding_name.split("_")
        embedding_name = embedding_name[0] + "".join([item.capitalize() for item in embedding_name[1:]])
        return embedding_name
    
    def modify_sample(self, clip_embedding_parameters: list[torch.tensor], n_modification: int) -> torch.tensor:
        n_embeddings = len(clip_embedding_parameters)
        embedding_dim = len(clip_embedding_parameters[0][-1])
        indices_to_modify = np.random.choice(range(0, n_embeddings), n_modification, replace=False)
        modified_sample = torch.full((n_embeddings, embedding_dim), -1, dtype=torch.float)
        for index, (parameter, value, value_index, embedding) in enumerate(clip_embedding_parameters):
            if embedding is not None:
                if index in indices_to_modify:
                    if parameter.count("_") > 1: 
                        parameter = "_".join(parameter.split("_")[-2:])
                    embedding_type_enum = CLIP_PARAMETERS_DICT[parameter]
                    embedding_type_name = embedding_type_enum.__name__
                    n_embedding_values = len(embedding_type_enum)
                    valid_indices = np.setdiff1d(np.arange(0, n_embedding_values), [value_index])
                    random_index = np.random.choice(valid_indices)
                    random_embedding_name = list(embedding_type_enum)[random_index]
                    random_embedding_name = self.get_embedding_name(random_embedding_name)
                    random_embedding_vector = self.clip_embeddings[embedding_type_name][random_embedding_name] # FIXME: decide clip embedding
                    modified_sample[index] = random_embedding_vector
                else:
                    modified_sample[index] = embedding
        return modified_sample




    def compute_contrastive_loss(self, clip_target, clip_pred, n_clip_embs, margin, batch):
        MIN_EMB_MOD_SIMILAR, MAX_EMB_MOD_SIMILAR = 1, 5
        MIN_EMB_MOD_DISSIMILAR, MAX_EMB_MOD_DISSIMILAR = 24, 28

        MIN_SIMILAR_SAMPLES, MAX_SIMILAR_SAMPLES = 1, 5
        MIN_DISSIMILAR_SAMPLES, MAX_DISSIMILAR_SAMPLES = 1, 5

        N_SIMILAR_SAMPLES = random.randint(MIN_SIMILAR_SAMPLES, MAX_SIMILAR_SAMPLES)
        N_DISSIMILAR_SAMPLES = random.randint(MIN_DISSIMILAR_SAMPLES, MAX_DISSIMILAR_SAMPLES)

        batch_size = clip_target.shape[1]
        total_contrastive_loss = 0

        for sample_idx in range(batch_size):
            clip_sample_target = clip_target[:, sample_idx, :]
            clip_sample_pred = clip_pred[:, sample_idx, :]

            clip_embedding_parameters = batch["cinematography_prompt_parameters"][sample_idx] +\
                                        batch["simulation_instruction_parameters"][sample_idx]
            
            for _ in range(N_SIMILAR_SAMPLES): # Loop to compute loss of similar samples
                n_modification = random.randint(MIN_EMB_MOD_SIMILAR, MAX_EMB_MOD_SIMILAR)
                
                clip_sample_similar = self.modify_sample(clip_embedding_parameters, n_modification).to(self.device) # FIXME
                similarity = cosine_similarity(clip_sample_pred, clip_sample_similar).mean()
                loss = 1 - similarity
                total_contrastive_loss += loss

            for _ in range(N_DISSIMILAR_SAMPLES): # Loop to compute loss of dissimilar samples
                n_modification = random.randint(MIN_EMB_MOD_DISSIMILAR, MAX_EMB_MOD_DISSIMILAR)
                
                clip_sample_dissimilar = self.modify_sample(clip_embedding_parameters, n_modification).to(self.device) # FIXME
                similarity = cosine_similarity(clip_sample_pred, clip_sample_dissimilar).mean()
                loss = -(1 - similarity) # FIXME: possible to get negative loss
                total_contrastive_loss += loss
        return total_contrastive_loss

    
    @staticmethod
    def compute_clip_loss(clip_target, 
                          clip_pred, 
                          n_clip_embs, 
                          weighted_clip_loss, 
                          clip_weights, 
                          sum_clip_weights, 
                          encoder_loss_function):
        clip_losses = []
        total_clip_loss = 0
        total_clip_loss_weighted = 0
        for i in range(n_clip_embs):
            if encoder_loss_function == "clip":
                similarity = cosine_similarity(clip_target[i], clip_pred[i])
                current_loss = 1 - similarity.mean()
            elif encoder_loss_function == "mse":
                current_loss = mse_loss(clip_target[i], clip_pred[i])
            clip_losses.append(current_loss) 
            if weighted_clip_loss:
                total_clip_loss_weighted += current_loss * clip_weights[f"clip_{i}"]
            total_clip_loss += current_loss
        if weighted_clip_loss:
            total_clip_loss_weighted = total_clip_loss_weighted / sum_clip_weights
        total_clip_loss = total_clip_loss / n_clip_embs
        return total_clip_loss_weighted, clip_losses, total_clip_loss
    

    @staticmethod
    def _find_label_indices(all_embeds, target_embeds):
        distances = (target_embeds.unsqueeze(1) - all_embeds.unsqueeze(0)).pow(2).sum(-1)
        label_idx = distances.argmin(dim=1)
        return label_idx<|MERGE_RESOLUTION|>--- conflicted
+++ resolved
@@ -96,14 +96,11 @@
             loss_dict["clip"] = {i: clip_losses[i] for i in range(self.n_clip_embs)}
             loss_dict["average_clip"] = total_clip_loss * 200
 
-<<<<<<< HEAD
         print("CLIP LOSS: {:.3f}   |   {:.3f}".format(total_clip_loss, total_clip_loss * self.clip_loss_scaling_factor / clip_pred.shape[1]))
         print("TRAJ LOSS: {:.3f}   |   {:.3f}".format(trajectory_loss, trajectory_loss * self.trajectory_loss_scaling_factor))
         print("CONT Loss: {:.3f}   |   {:.3f}".format(contrastive_loss, contrastive_loss * self.contrastive_loss_scaling_factor))
         print("TOTL LOSS: {:.3f}".format(total_loss))
 
-=======
->>>>>>> 2df53406
         loss_dict["total"] = total_loss.item()
         return total_loss, loss_dict
     
